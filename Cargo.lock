# This file is automatically @generated by Cargo.
# It is not intended for manual editing.
version = 3

[[package]]
name = "arrayvec"
version = "0.7.2"
source = "registry+https://github.com/rust-lang/crates.io-index"
checksum = "8da52d66c7071e2e3fa2a1e5c6d088fec47b593032b254f5e980de8ea54454d6"

[[package]]
name = "beef"
version = "0.5.2"
source = "registry+https://github.com/rust-lang/crates.io-index"
checksum = "3a8241f3ebb85c056b509d4327ad0358fbbba6ffb340bf388f26350aeda225b1"

[[package]]
name = "bumpalo"
version = "3.12.0"
source = "registry+https://github.com/rust-lang/crates.io-index"
checksum = "0d261e256854913907f67ed06efbc3338dfe6179796deefc1ff763fc1aee5535"

[[package]]
name = "castaway"
version = "0.2.2"
source = "registry+https://github.com/rust-lang/crates.io-index"
checksum = "8a17ed5635fc8536268e5d4de1e22e81ac34419e5f052d4d51f4e01dcc263fcc"
dependencies = [
 "rustversion",
]

[[package]]
name = "cfg-if"
version = "1.0.0"
source = "registry+https://github.com/rust-lang/crates.io-index"
checksum = "baf1de4339761588bc0619e3cbc0120ee582ebb74b53b4efbf79117bd2da40fd"

[[package]]
name = "compact_str"
version = "0.7.0"
source = "registry+https://github.com/rust-lang/crates.io-index"
checksum = "bff0805f79ecb1b35163f3957a6934ea8d04fcd36ef98b52e7316f63e72e73d1"
dependencies = [
 "castaway",
 "cfg-if",
 "itoa",
 "ryu",
 "static_assertions",
]

[[package]]
name = "console_error_panic_hook"
version = "0.1.7"
source = "registry+https://github.com/rust-lang/crates.io-index"
checksum = "a06aeb73f470f66dcdbf7223caeebb85984942f22f1adb2a088cf9668146bbbc"
dependencies = [
 "cfg-if",
 "wasm-bindgen",
]

[[package]]
name = "fast_qr"
version = "0.8.5"
source = "registry+https://github.com/rust-lang/crates.io-index"
checksum = "2688af7b0627fca756414f1378bf1b2ab4418f541dda829514b2fcb4fa828eb9"
dependencies = [
 "wasm-bindgen",
]

[[package]]
name = "fnv"
version = "1.0.7"
source = "registry+https://github.com/rust-lang/crates.io-index"
checksum = "3f9eec918d3f24069decb9af1554cad7c880e2da24a9afd88aca000531ab82c1"

[[package]]
name = "gloo-console"
version = "0.2.3"
source = "registry+https://github.com/rust-lang/crates.io-index"
checksum = "82b7ce3c05debe147233596904981848862b068862e9ec3e34be446077190d3f"
dependencies = [
 "gloo-utils",
 "js-sys",
 "serde",
 "wasm-bindgen",
 "web-sys",
]

[[package]]
name = "gloo-storage"
version = "0.2.2"
source = "registry+https://github.com/rust-lang/crates.io-index"
checksum = "5d6ab60bf5dbfd6f0ed1f7843da31b41010515c745735c970e821945ca91e480"
dependencies = [
 "gloo-utils",
 "js-sys",
 "serde",
 "serde_json",
 "thiserror",
 "wasm-bindgen",
 "web-sys",
]

[[package]]
name = "gloo-timers"
version = "0.2.6"
source = "registry+https://github.com/rust-lang/crates.io-index"
checksum = "9b995a66bb87bebce9a0f4a95aed01daca4872c050bfcb21653361c03bc35e5c"
dependencies = [
 "js-sys",
 "wasm-bindgen",
]

[[package]]
name = "gloo-utils"
version = "0.1.6"
source = "registry+https://github.com/rust-lang/crates.io-index"
checksum = "a8e8fc851e9c7b9852508bc6e3f690f452f474417e8545ec9857b7f7377036b5"
dependencies = [
 "js-sys",
 "serde",
 "serde_json",
 "wasm-bindgen",
 "web-sys",
]

[[package]]
name = "itoa"
version = "1.0.6"
source = "registry+https://github.com/rust-lang/crates.io-index"
checksum = "453ad9f582a441959e5f0d088b02ce04cfe8d51a8eaf077f12ac6d3e94164ca6"

[[package]]
name = "js-sys"
version = "0.3.61"
source = "registry+https://github.com/rust-lang/crates.io-index"
checksum = "445dde2150c55e483f3d8416706b97ec8e8237c307e5b7b4b8dd15e6af2a0730"
dependencies = [
 "wasm-bindgen",
]

[[package]]
name = "kobold"
<<<<<<< HEAD
version = "0.7.1"
=======
version = "0.8.0"
>>>>>>> 39858b31
dependencies = [
 "console_error_panic_hook",
 "itoa",
 "kobold_macros",
 "wasm-bindgen",
 "wasm-bindgen-futures",
 "web-sys",
]

[[package]]
name = "kobold_counter_example"
version = "0.1.0"
dependencies = [
 "kobold",
]

[[package]]
name = "kobold_csv_editor_example"
version = "0.1.0"
dependencies = [
 "compact_str",
 "gloo-console",
 "kobold",
 "logos",
 "wasm-bindgen-futures",
 "web-sys",
]

[[package]]
name = "kobold_hello_world_example"
version = "0.1.0"
dependencies = [
 "kobold",
]

[[package]]
name = "kobold_interval_example"
version = "0.1.0"
dependencies = [
 "gloo-timers",
 "kobold",
]

[[package]]
name = "kobold_list_example"
version = "0.1.0"
dependencies = [
 "kobold",
]

[[package]]
name = "kobold_macros"
<<<<<<< HEAD
version = "0.7.1"
=======
version = "0.8.0"
>>>>>>> 39858b31
dependencies = [
 "arrayvec",
 "beef",
 "fnv",
 "once_cell",
 "proc-macro2",
]

[[package]]
name = "kobold_optional_params_example"
version = "0.1.0"
dependencies = [
 "kobold",
]

[[package]]
name = "kobold_qr"
<<<<<<< HEAD
version = "0.7.1"
=======
version = "0.8.0"
>>>>>>> 39858b31
dependencies = [
 "fast_qr",
 "kobold",
 "wasm-bindgen",
 "web-sys",
]

[[package]]
name = "kobold_qrcode_example"
version = "0.1.0"
dependencies = [
 "kobold",
 "kobold_qr",
 "web-sys",
]

[[package]]
name = "kobold_stateful_example"
version = "0.1.0"
dependencies = [
 "kobold",
]

[[package]]
name = "kobold_todomvc_example"
version = "0.1.0"
dependencies = [
 "gloo-storage",
 "kobold",
 "wasm-bindgen",
 "web-sys",
]

[[package]]
name = "log"
version = "0.4.17"
source = "registry+https://github.com/rust-lang/crates.io-index"
checksum = "abb12e687cfb44aa40f41fc3978ef76448f9b6038cad6aef4259d3c095a2382e"
dependencies = [
 "cfg-if",
]

[[package]]
name = "logos"
version = "0.12.1"
source = "registry+https://github.com/rust-lang/crates.io-index"
checksum = "bf8b031682c67a8e3d5446840f9573eb7fe26efe7ec8d195c9ac4c0647c502f1"
dependencies = [
 "logos-derive",
]

[[package]]
name = "logos-derive"
version = "0.12.1"
source = "registry+https://github.com/rust-lang/crates.io-index"
checksum = "a1d849148dbaf9661a6151d1ca82b13bb4c4c128146a88d05253b38d4e2f496c"
dependencies = [
 "beef",
 "fnv",
 "proc-macro2",
 "quote",
 "regex-syntax",
 "syn",
]

[[package]]
name = "once_cell"
version = "1.17.1"
source = "registry+https://github.com/rust-lang/crates.io-index"
checksum = "b7e5500299e16ebb147ae15a00a942af264cf3688f47923b8fc2cd5858f23ad3"

[[package]]
name = "proc-macro2"
version = "1.0.51"
source = "registry+https://github.com/rust-lang/crates.io-index"
checksum = "5d727cae5b39d21da60fa540906919ad737832fe0b1c165da3a34d6548c849d6"
dependencies = [
 "unicode-ident",
]

[[package]]
name = "quote"
version = "1.0.23"
source = "registry+https://github.com/rust-lang/crates.io-index"
checksum = "8856d8364d252a14d474036ea1358d63c9e6965c8e5c1885c18f73d70bff9c7b"
dependencies = [
 "proc-macro2",
]

[[package]]
name = "regex-syntax"
version = "0.6.28"
source = "registry+https://github.com/rust-lang/crates.io-index"
checksum = "456c603be3e8d448b072f410900c09faf164fbce2d480456f50eea6e25f9c848"

[[package]]
name = "rustversion"
version = "1.0.12"
source = "registry+https://github.com/rust-lang/crates.io-index"
checksum = "4f3208ce4d8448b3f3e7d168a73f5e0c43a61e32930de3bceeccedb388b6bf06"

[[package]]
name = "ryu"
version = "1.0.13"
source = "registry+https://github.com/rust-lang/crates.io-index"
checksum = "f91339c0467de62360649f8d3e185ca8de4224ff281f66000de5eb2a77a79041"

[[package]]
name = "serde"
version = "1.0.152"
source = "registry+https://github.com/rust-lang/crates.io-index"
checksum = "bb7d1f0d3021d347a83e556fc4683dea2ea09d87bccdf88ff5c12545d89d5efb"
dependencies = [
 "serde_derive",
]

[[package]]
name = "serde_derive"
version = "1.0.152"
source = "registry+https://github.com/rust-lang/crates.io-index"
checksum = "af487d118eecd09402d70a5d72551860e788df87b464af30e5ea6a38c75c541e"
dependencies = [
 "proc-macro2",
 "quote",
 "syn",
]

[[package]]
name = "serde_json"
version = "1.0.94"
source = "registry+https://github.com/rust-lang/crates.io-index"
checksum = "1c533a59c9d8a93a09c6ab31f0fd5e5f4dd1b8fc9434804029839884765d04ea"
dependencies = [
 "itoa",
 "ryu",
 "serde",
]

[[package]]
name = "static_assertions"
version = "1.1.0"
source = "registry+https://github.com/rust-lang/crates.io-index"
checksum = "a2eb9349b6444b326872e140eb1cf5e7c522154d69e7a0ffb0fb81c06b37543f"

[[package]]
name = "syn"
version = "1.0.109"
source = "registry+https://github.com/rust-lang/crates.io-index"
checksum = "72b64191b275b66ffe2469e8af2c1cfe3bafa67b529ead792a6d0160888b4237"
dependencies = [
 "proc-macro2",
 "quote",
 "unicode-ident",
]

[[package]]
name = "thiserror"
version = "1.0.39"
source = "registry+https://github.com/rust-lang/crates.io-index"
checksum = "a5ab016db510546d856297882807df8da66a16fb8c4101cb8b30054b0d5b2d9c"
dependencies = [
 "thiserror-impl",
]

[[package]]
name = "thiserror-impl"
version = "1.0.39"
source = "registry+https://github.com/rust-lang/crates.io-index"
checksum = "5420d42e90af0c38c3290abcca25b9b3bdf379fc9f55c528f53a269d9c9a267e"
dependencies = [
 "proc-macro2",
 "quote",
 "syn",
]

[[package]]
name = "unicode-ident"
version = "1.0.8"
source = "registry+https://github.com/rust-lang/crates.io-index"
checksum = "e5464a87b239f13a63a501f2701565754bae92d243d4bb7eb12f6d57d2269bf4"

[[package]]
name = "wasm-bindgen"
version = "0.2.84"
source = "registry+https://github.com/rust-lang/crates.io-index"
checksum = "31f8dcbc21f30d9b8f2ea926ecb58f6b91192c17e9d33594b3df58b2007ca53b"
dependencies = [
 "cfg-if",
 "wasm-bindgen-macro",
]

[[package]]
name = "wasm-bindgen-backend"
version = "0.2.84"
source = "registry+https://github.com/rust-lang/crates.io-index"
checksum = "95ce90fd5bcc06af55a641a86428ee4229e44e07033963a2290a8e241607ccb9"
dependencies = [
 "bumpalo",
 "log",
 "once_cell",
 "proc-macro2",
 "quote",
 "syn",
 "wasm-bindgen-shared",
]

[[package]]
name = "wasm-bindgen-futures"
version = "0.4.34"
source = "registry+https://github.com/rust-lang/crates.io-index"
checksum = "f219e0d211ba40266969f6dbdd90636da12f75bee4fc9d6c23d1260dadb51454"
dependencies = [
 "cfg-if",
 "js-sys",
 "wasm-bindgen",
 "web-sys",
]

[[package]]
name = "wasm-bindgen-macro"
version = "0.2.84"
source = "registry+https://github.com/rust-lang/crates.io-index"
checksum = "4c21f77c0bedc37fd5dc21f897894a5ca01e7bb159884559461862ae90c0b4c5"
dependencies = [
 "quote",
 "wasm-bindgen-macro-support",
]

[[package]]
name = "wasm-bindgen-macro-support"
version = "0.2.84"
source = "registry+https://github.com/rust-lang/crates.io-index"
checksum = "2aff81306fcac3c7515ad4e177f521b5c9a15f2b08f4e32d823066102f35a5f6"
dependencies = [
 "proc-macro2",
 "quote",
 "syn",
 "wasm-bindgen-backend",
 "wasm-bindgen-shared",
]

[[package]]
name = "wasm-bindgen-shared"
version = "0.2.84"
source = "registry+https://github.com/rust-lang/crates.io-index"
checksum = "0046fef7e28c3804e5e38bfa31ea2a0f73905319b677e57ebe37e49358989b5d"

[[package]]
name = "web-sys"
version = "0.3.61"
source = "registry+https://github.com/rust-lang/crates.io-index"
checksum = "e33b99f4b23ba3eec1a53ac264e35a755f00e966e0065077d6027c0f575b0b97"
dependencies = [
 "js-sys",
 "wasm-bindgen",
]<|MERGE_RESOLUTION|>--- conflicted
+++ resolved
@@ -141,11 +141,7 @@
 
 [[package]]
 name = "kobold"
-<<<<<<< HEAD
-version = "0.7.1"
-=======
 version = "0.8.0"
->>>>>>> 39858b31
 dependencies = [
  "console_error_panic_hook",
  "itoa",
@@ -198,11 +194,7 @@
 
 [[package]]
 name = "kobold_macros"
-<<<<<<< HEAD
-version = "0.7.1"
-=======
 version = "0.8.0"
->>>>>>> 39858b31
 dependencies = [
  "arrayvec",
  "beef",
@@ -220,11 +212,7 @@
 
 [[package]]
 name = "kobold_qr"
-<<<<<<< HEAD
-version = "0.7.1"
-=======
 version = "0.8.0"
->>>>>>> 39858b31
 dependencies = [
  "fast_qr",
  "kobold",
