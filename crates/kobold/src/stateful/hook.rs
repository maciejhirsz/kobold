--- conflicted
+++ resolved
@@ -18,14 +18,9 @@
 /// A hook into some state `S`. A reference to `Hook` is obtained by using the [`stateful`](crate::stateful::stateful)
 /// function.
 ///
-<<<<<<< HEAD
-/// Hook can be read from through its `Deref` implementation, and it allows for mutations either by [`bind`ing](Hook::bind)
-/// closures to it, or the creation of [`signal`s](Hook::signal).
-=======
-/// Hook can be read from though its `Deref` implementation, and it allows for mutations either by [`bind`ing](Hook::bind)
+/// Hook can be read from through its `Deref` implementation, and it allows for mutations by [`bind`ing](Hook::bind)
 /// closures to it.
 #[repr(transparent)]
->>>>>>> 1bd25ca2
 pub struct Hook<S> {
     inner: Inner<S>,
 }
